/**!
 * koa-generic-session - test/support/server.js
 * Copyright(c) 2013
 * MIT Licensed
 *
 * Authors:
 *   dead_horse <dead_horse@qq.com> (http://deadhorse.me)
 */

'use strict';

/**
 * Module dependencies.
 */
var koa = require('koa');
var http = require('http');
var uid = require('uid-safe').sync;
var session = require('../../');
var Store = require('./store');

var app = koa();

app.name = 'koa-session-test';
app.outputErrors = true;
app.proxy = true; // to support `X-Forwarded-*` header

var store = new Store();

app.use(function*(next) {
  if (this.request.query.force_session_id) {
    this.sessionId = this.request.query.force_session_id;
  }
  return yield next;
});

app.use(session({
  prefix: 'koss:test',
  path: '/session',
  ttl: 1000,
<<<<<<< HEAD
  store: store
=======
  cookie: {
    maxAge: 86400,
    path: '/session'
  },
  store: store,
  genSid: function(len) {
    return uid(len) + this.request.query.test_sid_append;
  }
>>>>>>> 0897593e
}));

// will ignore repeat session
app.use(session({
  key: 'koss:test_sid',
<<<<<<< HEAD
  path: '/session'
=======
  cookie: {
    maxAge: 86400,
    path: '/session'
  },
  genSid: function(len) {
    return uid(len) + this.request.query.test_sid_append;
  }
>>>>>>> 0897593e
}));

app.use(function *controllers() {
  switch (this.request.path) {
  case '/favicon.ico':
    this.staus = 404;
    break;
  case '/wrongpath':
    this.body = !this.session ? 'no session' : 'has session';
    break;
  case '/session/rewrite':
    this.session = {foo: 'bar'};
    this.body = this.session;
    break;
  case '/session/notuse':
    this.body = 'not touch session';
    break;
  case '/session/get':
    get(this);
    break;
  case '/session/nothing':
    nothing(this);
    break;
  case '/session/remove':
    remove(this);
    break;
<<<<<<< HEAD
=======
  case '/session/httponly':
    switchHttpOnly(this);
    break;
  case '/session/id':
    getId(this);
    break;
>>>>>>> 0897593e
  default:
    other(this);
  }
});

function nothing(ctx) {
  ctx.body = ctx.session.count;
}

function get(ctx) {
  ctx.session.count = ctx.session.count || 0;
  ctx.session.count++;
  ctx.body = ctx.session.count;
}

function remove(ctx) {
  ctx.session = null;
  ctx.body = 0;
}

function other(ctx) {
  ctx.body = ctx.session !== undefined ? 'has session' : 'no session';
}

function getId(ctx) {
  ctx.body = ctx.sessionId;
}

var app = module.exports = http.createServer(app.callback());
app.store = store;<|MERGE_RESOLUTION|>--- conflicted
+++ resolved
@@ -37,34 +37,18 @@
   prefix: 'koss:test',
   path: '/session',
   ttl: 1000,
-<<<<<<< HEAD
-  store: store
-=======
-  cookie: {
-    maxAge: 86400,
-    path: '/session'
-  },
   store: store,
-  genSid: function(len) {
+  genSid: function *(len) {
     return uid(len) + this.request.query.test_sid_append;
   }
->>>>>>> 0897593e
 }));
 
 // will ignore repeat session
 app.use(session({
-  key: 'koss:test_sid',
-<<<<<<< HEAD
-  path: '/session'
-=======
-  cookie: {
-    maxAge: 86400,
-    path: '/session'
-  },
-  genSid: function(len) {
+  path: '/session',
+  genSid: function *(len) {
     return uid(len) + this.request.query.test_sid_append;
   }
->>>>>>> 0897593e
 }));
 
 app.use(function *controllers() {
@@ -91,15 +75,9 @@
   case '/session/remove':
     remove(this);
     break;
-<<<<<<< HEAD
-=======
-  case '/session/httponly':
-    switchHttpOnly(this);
-    break;
   case '/session/id':
     getId(this);
     break;
->>>>>>> 0897593e
   default:
     other(this);
   }
